// src/services/databaseManager.ts
import initSqlJs from "sql.js";
import { clearAllPersistedDatabases } from './databasePersistence'; // ✅ ADĂUGAT

/** Tipul global pentru setul de baze de date */
export interface DBSet {
  membrii: any;
  depcred: any;
  lichidati?: any;
  activi?: any;
  source: "filesystem" | "upload";
  folderHandle?: any;
}

let SQL: any = null;

async function initSQL() {
  if (!SQL) {
    SQL = await initSqlJs({
      locateFile: (f: string) => `https://sql.js.org/dist/${f}`,
    });
  }
  return SQL;
}

/** Verifică structura și tabelele obligatorii dintr-o bază de date */
function validateDatabaseStructure(db: any, name: string) {
  try {
    const res = db.exec("SELECT name FROM sqlite_master WHERE type='table';");
    const tables = res[0]?.values.flat() || [];

    if (tables.length === 0) {
      throw new Error(`Baza de date ${name} este goală sau coruptă.`);
    }

    if (name.toLowerCase().includes("membrii") && !tables.includes("MEMBRII")) {
      throw new Error(
        `Baza de date ${name} există, dar nu conține tabelul „MEMBRII".`
      );
    }

    if (name.toLowerCase().includes("depcred") && !tables.includes("DEPCRED")) {
      throw new Error(
        `Baza de date ${name} există, dar nu conține tabelul „DEPCRED".`
      );
    }

    console.log(`✅ Structura ${name} validă (${tables.length} tabele)`);
  } catch (e: any) {
    throw new Error(e.message);
  }
}

/** Încarcă baze de date din File System Access API */
export async function loadDatabasesFromFilesystem(): Promise<DBSet> {
  if (!("showDirectoryPicker" in window)) {
    console.warn(
      "⚠️ File System Access API indisponibil — se folosește fallback upload"
    );
    return await loadDatabasesFromUpload();
  }

  try {
    const dirHandle = await (window as any).showDirectoryPicker({
      id: "carapp-db-folder",
      mode: "readwrite",
      startIn: "documents",
    });

    // ✅ NOU: Clear IndexedDB înainte de încărcare nouă
    console.log("🧹 Curățare IndexedDB pentru sesiune nouă...");
    await clearAllPersistedDatabases();
    console.log("✅ IndexedDB curățat - încărcăm baze fresh");

    const sql = await initSQL();

    const membrii = await loadDatabaseFile(sql, dirHandle, "MEMBRII.db");
    const depcred = await loadDatabaseFile(sql, dirHandle, "DEPCRED.db");
    const lichidati = await loadDatabaseFile(sql, dirHandle, "LICHIDATI.db", true);
    const activi = await loadDatabaseFile(sql, dirHandle, "ACTIVI.db", true);

    validateDatabaseStructure(membrii, "MEMBRII.db");
    validateDatabaseStructure(depcred, "DEPCRED.db");

    return {
      membrii,
      depcred,
      lichidati,
      activi,
      source: "filesystem",
      folderHandle: dirHandle,
    };
  } catch (err: any) {
    throw new Error(`Eroare la încărcarea bazelor de date: ${err.message}`);
  }
}

/** Încarcă un fișier .db din director (case-insensitive, extensii multiple) */
async function loadDatabaseFile(
  sql: any,
  dirHandle: any,
  fileName: string,
  optional = false
) {
  const target = fileName.toLowerCase();
  let fileHandle: any = null;

  try {
    for await (const entry of dirHandle.values()) {
      if (entry.kind === "file") {
        const name = entry.name.toLowerCase();
        if (
          name === target ||
          name === target.replace(".db", ".sqlite") ||
          name === target.replace(".db", ".sqlite3")
        ) {
          fileHandle = entry;
          break;
        }
      }
    }

    if (!fileHandle) {
      if (optional) {
        console.warn(`ℹ️ ${fileName} nu a fost găsit (opțional).`);
        return null;
      } else {
        throw new Error(`Baza de date ${fileName} lipsește din directorul selectat.`);
      }
    }

    const file = await fileHandle.getFile();
    const buffer = await file.arrayBuffer();
    const u8 = new Uint8Array(buffer);
    const header = new TextDecoder().decode(u8.slice(0, 15));

    if (!header.startsWith("SQLite format")) {
      throw new Error(`Baza de date ${file.name} există, dar este coruptă.`);
    }

    const db = new sql.Database(u8);
    console.log(`✅ ${file.name} încărcat (${u8.length} bytes)`);
    return db;
  } catch (err: any) {
    throw new Error(`${fileName}: ${err.message}`);
  }
}

/** Încărcare baze prin upload clasic (fallback universal - iOS compatible) */
export function loadDatabasesFromUpload(): Promise<DBSet> {
  const input = document.createElement("input");
  input.type = "file";
  input.multiple = true;
  // Accept: extensii + MIME types pentru compatibilitate iOS/Safari
  input.accept = ".db,.sqlite,.sqlite3,application/x-sqlite3,application/vnd.sqlite3,application/octet-stream";
  input.style.display = "none";
  document.body.appendChild(input);

<<<<<<< HEAD
  return new Promise((resolve, reject) => {
=======
  // Detectare iOS pentru mesaje personalizate
  const isIOS = /iPad|iPhone|iPod/.test(navigator.userAgent) ||
    (navigator.platform === "MacIntel" && navigator.maxTouchPoints > 1);

  return new Promise(async (resolve, reject) => {
    // ✅ NOU: Clear IndexedDB înainte de upload
    console.log("🧹 Curățare IndexedDB pentru sesiune nouă...");
    await clearAllPersistedDatabases();
    console.log("✅ IndexedDB curățat - așteptăm upload");

    const sql = await initSQL();

>>>>>>> 2cc6e61e
    input.onchange = async (e: Event) => {
      const files = (e.target as HTMLInputElement).files;
      document.body.removeChild(input);

      if (!files || files.length === 0) {
        const msg = isIOS
          ? "Nu a fost selectat niciun fișier. Pe iPhone/iPad, apăsați LUNG pe primul fișier pentru a selecta multiple fișiere."
          : "Nu a fost selectat niciun fișier de bază de date.";
        reject(new Error(msg));
        return;
      }

      // Avertizare specială pentru iOS când s-a selectat un singur fișier
      if (isIOS && files.length === 1) {
        console.warn("⚠️ iOS: Doar un fișier selectat. Verificați că ați apăsat LUNG pentru selecție multiplă.");
      }

      try {
        // ✅ IMPORTANT: Clear IndexedDB și init SQL DUPĂ selectare fișiere (iOS fix)
        console.log("🧹 Curățare IndexedDB pentru sesiune nouă...");
        await clearAllPersistedDatabases();
        console.log("✅ IndexedDB curățat");

        console.log("⚙️ Inițializare sql.js...");
        const sql = await initSQL();
        console.log("✅ sql.js inițializat");

        const dbMap = new Map<string, any>();

        console.log(`📂 Procesare ${files.length} fișier(e)...`);
        for (const file of Array.from(files)) {
          console.log(`📄 Citire ${file.name} (${(file.size / 1024).toFixed(2)} KB)...`);
          const buf = await file.arrayBuffer();
          const u8 = new Uint8Array(buf);
          const header = new TextDecoder().decode(u8.slice(0, 15));

          if (!header.startsWith("SQLite format")) {
            console.warn(`❌ ${file.name} nu este un fișier SQLite valid - ignorat`);
            continue;
          }

          console.log(`🔧 Încărcare bază de date ${file.name}...`);
          const db = new sql.Database(u8);
          const name = file.name.toLowerCase();

          if (name.includes("membrii")) dbMap.set("membrii", db);
          else if (name.includes("depcred")) dbMap.set("depcred", db);
          else if (name.includes("lichidati")) dbMap.set("lichidati", db);
          else if (name.includes("activi")) dbMap.set("activi", db);

          console.log(`✅ ${file.name} încărcat cu succes`);
        }

        if (!dbMap.has("membrii") || !dbMap.has("depcred")) {
          const baseMsg = "Lipsește cel puțin una dintre bazele obligatorii: MEMBRII.db sau DEPCRED.db.";
          const iosHint = isIOS
            ? "\n\nPe iPhone/iPad: Asigurați-vă că ați apăsat LUNG pe primul fișier și ați selectat toate fișierele necesare înainte de a apăsa 'Deschide'."
            : "";
          reject(new Error(baseMsg + iosHint));
          return;
        }

        console.log("✅ Validare structură baze de date...");
        validateDatabaseStructure(dbMap.get("membrii"), "MEMBRII.db");
        validateDatabaseStructure(dbMap.get("depcred"), "DEPCRED.db");

        console.log("🎉 Toate bazele de date încărcate cu succes!");
        resolve({
          membrii: dbMap.get("membrii"),
          depcred: dbMap.get("depcred"),
          lichidati: dbMap.get("lichidati"),
          activi: dbMap.get("activi"),
          source: "upload",
        });
      } catch (err: any) {
        console.error("❌ Eroare la procesarea fișierelor:", err);
        reject(new Error(`Eroare la procesarea fișierelor: ${err.message}`));
      }
    };

    // iOS Safari: reset value pentru a permite re-select același fișier
    input.onclick = () => ((input as any).value = null);

    // IMPORTANT: Click se face IMEDIAT, fără await-uri înainte (iOS fix)
    input.click();
  });
}

/** Salvează o bază de date în fișier */
export async function saveDatabaseToFilesystem(dirHandle: any, fileName: string, db: any) {
  try {
    if (!db) throw new Error("Baza de date nu este încărcată în memorie.");
    const data = db.export();
    const blob = new Blob([new Uint8Array(data)], { type: "application/x-sqlite3" });

    if ("showSaveFilePicker" in window && dirHandle?.createWritable) {
      const fileHandle = await dirHandle.getFileHandle(fileName, { create: true });
      const writable = await fileHandle.createWritable();
      await writable.write(blob);
      await writable.close();
      console.log(`✅ ${fileName} salvat cu succes`);
    } else {
      // Fallback download - compatibil iOS/Safari
      const url = URL.createObjectURL(blob);
      const a = document.createElement("a");
      a.href = url;
      a.download = fileName;

      // iOS Safari: adaugă în DOM pentru click sigur
      document.body.appendChild(a);
      a.click();

      // Cleanup cu delay pentru iOS
      setTimeout(() => {
        document.body.removeChild(a);
        URL.revokeObjectURL(url);
      }, 100);

      console.log(`✅ ${fileName} descărcat local (iOS/Safari compatible)`);
    }
  } catch (err: any) {
    throw new Error(`Eroare la salvarea ${fileName}: ${err.message}`);
  }
}

/** Salvare globală */
export async function persistDatabases(databases: DBSet) {
  try {
    if (!databases) return;

    if (databases.source === "filesystem" && databases.folderHandle) {
      if (databases.membrii)
        await saveDatabaseToFilesystem(databases.folderHandle, "MEMBRII.db", databases.membrii);
      if (databases.depcred)
        await saveDatabaseToFilesystem(databases.folderHandle, "DEPCRED.db", databases.depcred);
      if (databases.lichidati)
        await saveDatabaseToFilesystem(databases.folderHandle, "LICHIDATI.db", databases.lichidati);
      if (databases.activi)
        await saveDatabaseToFilesystem(databases.folderHandle, "ACTIVI.db", databases.activi);
      console.log("✅ Bazele au fost salvate în sistemul de fișiere.");
    } else if (databases.source === "upload") {
      if (databases.membrii)
        downloadDatabase("MEMBRII.db", databases.membrii);
      if (databases.depcred)
        downloadDatabase("DEPCRED.db", databases.depcred);
      if (databases.lichidati)
        downloadDatabase("LICHIDATI.db", databases.lichidati);
      if (databases.activi)
        downloadDatabase("ACTIVI.db", databases.activi);
      console.log("📥 Bazele au fost descărcate pentru salvare manuală.");
    } else {
      console.warn("⚠️ Tip sursă necunoscut — fără acțiune.");
    }
  } catch (err: any) {
    console.error("❌ Persistență eșuată:", err.message);
    throw err;
  }
}

/** Download manual - compatibil iOS/Safari */
export function downloadDatabase(fileName: string, db: any) {
  const data = db.export();
  const blob = new Blob([new Uint8Array(data)], { type: "application/x-sqlite3" });
  const url = URL.createObjectURL(blob);
  const a = document.createElement("a");
  a.href = url;
  a.download = fileName;

  // iOS Safari: adaugă element în DOM pentru click sigur
  document.body.appendChild(a);
  a.click();

  // Cleanup: așteaptă puțin pentru iOS, apoi curăță
  setTimeout(() => {
    document.body.removeChild(a);
    URL.revokeObjectURL(url);
  }, 100);

  console.log(`📥 ${fileName} - download inițiat (iOS/Safari compatible)`);
}<|MERGE_RESOLUTION|>--- conflicted
+++ resolved
@@ -156,9 +156,7 @@
   input.style.display = "none";
   document.body.appendChild(input);
 
-<<<<<<< HEAD
   return new Promise((resolve, reject) => {
-=======
   // Detectare iOS pentru mesaje personalizate
   const isIOS = /iPad|iPhone|iPod/.test(navigator.userAgent) ||
     (navigator.platform === "MacIntel" && navigator.maxTouchPoints > 1);
@@ -171,7 +169,6 @@
 
     const sql = await initSQL();
 
->>>>>>> 2cc6e61e
     input.onchange = async (e: Event) => {
       const files = (e.target as HTMLInputElement).files;
       document.body.removeChild(input);
