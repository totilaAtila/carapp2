// src/components/UpdatePrompt.tsx
/**
 * Componenta UpdatePrompt - Notificare vizuală pentru actualizări PWA
 *
 * FUNCȚIONALITATE:
 * - ⚡ Verificare INSTANT la deschidere aplicației
 * - 👀 Verificare când user revine la tab (visibilitychange)
 * - 🎯 Verificare când user revine la fereastră (focus)
 * - 🔄 Verificare periodică la fiecare 10 secunde
 * - 🎉 Afișează banner frumos în colțul dreapta-jos
 * - ✅ Buton "Actualizează acum" pentru reload instant
 * - ⏰ Buton "Mai târziu" pentru amânare
 * - 🔒 Se ascunde automat după actualizare
 *
 * DESIGN:
 * - Banner albastru cu text alb
 * - Iconiță 🎉 pentru vizibilitate
 * - Buton alb cu hover effect
 * - Fixed position pentru vizibilitate constantă
 * - Responsive pentru mobile/desktop
 * - Animație slide-in
 */

import { useEffect, useState } from 'react';
import { Button } from './ui/buttons';
import { Alert, AlertDescription } from './ui/alert';
import { RefreshCw } from 'lucide-react';

export default function UpdatePrompt() {
  const [showUpdate, setShowUpdate] = useState(false);
  const [isUpdating, setIsUpdating] = useState(false);
  const [registration, setRegistration] = useState<ServiceWorkerRegistration | null>(null);

  useEffect(() => {
    // Verifică dacă browser suportă Service Workers
    if (!('serviceWorker' in navigator)) {
      console.log('⚠️ Service Worker nu este suportat de acest browser');
      return;
    }

    // Așteaptă ca Service Worker să fie ready
    navigator.serviceWorker.ready.then(reg => {
      console.log('✅ Service Worker ready, configurez detectare update...');
      setRegistration(reg); // Salvează referința pentru handleUpdate

      // ============================================
      // 1. VERIFICARE INSTANT LA DESCHIDERE
      // ============================================
      console.log('🔍 Verificare INSTANT pentru update...');
      registration.update().catch(err => {
        console.log('Eroare verificare instant:', err);
      });

      // ============================================
      // 2. VERIFICARE PERIODICĂ (la fiecare 10 secunde)
      // ============================================
      const updateInterval = setInterval(() => {
<<<<<<< HEAD
        reg.update().catch(err => {
=======
        console.log('🔍 Verificare periodică pentru update...');
        registration.update().catch(err => {
>>>>>>> fd837f67
          console.log('Eroare verificare update:', err);
        });
      }, 10000); // 10 secunde (mai frecvent decât 30s)

      // ============================================
      // 3. VERIFICARE LA FOCUS (când user revine la tab)
      // ============================================
      const handleVisibilityChange = () => {
        if (document.visibilityState === 'visible') {
          console.log('👀 Tab vizibil - verificare update...');
          registration.update().catch(err => {
            console.log('Eroare verificare la focus:', err);
          });
        }
      };

      const handleFocus = () => {
        console.log('🎯 Fereastră în focus - verificare update...');
        registration.update().catch(err => {
          console.log('Eroare verificare la focus:', err);
        });
      };

      document.addEventListener('visibilitychange', handleVisibilityChange);
      window.addEventListener('focus', handleFocus);

<<<<<<< HEAD
      // Event listener pentru update găsit
      reg.addEventListener('updatefound', () => {
        const newWorker = reg.installing;
=======
      // ============================================
      // 4. EVENT LISTENER pentru update găsit
      // ============================================
      registration.addEventListener('updatefound', () => {
        const newWorker = registration.installing;
>>>>>>> fd837f67
        console.log('🔄 Update găsit! Instalare în curs...');

        if (!newWorker) return;

        newWorker.addEventListener('statechange', () => {
          console.log('Service Worker state:', newWorker.state);

          // Când noul worker este instalat ȘI există controller vechi
          if (newWorker.state === 'installed' && navigator.serviceWorker.controller) {
            console.log('✅ Nouă versiune disponibilă!');
            setShowUpdate(true);
          }
        });
      });

      // Cleanup la unmount
      return () => {
        clearInterval(updateInterval);
        document.removeEventListener('visibilitychange', handleVisibilityChange);
        window.removeEventListener('focus', handleFocus);
      };
    });
  }, []);

  /**
   * Handler pentru butonul "Actualizează"
   * Instruiește worker-ul waiting să preia controlul, apoi reîncarcă pagina
   */
  const handleUpdate = () => {
    if (!registration?.waiting) {
      console.log('⚠️ Nu există service worker waiting - fallback la reload simplu');
      window.location.reload();
      return;
    }

    setIsUpdating(true);
    console.log('🔄 Activare service worker nou...');

    // Ascultă pentru controllerchange - când noul worker preia controlul
    navigator.serviceWorker.addEventListener('controllerchange', () => {
      console.log('✅ Noul service worker a preluat controlul - reload...');
      window.location.reload();
    });

    // Trimite mesaj SKIP_WAITING la worker-ul waiting
    // Acest mesaj instruiește worker-ul să iasă din starea waiting și să devină activ
    registration.waiting.postMessage({ type: 'SKIP_WAITING' });
  };

  /**
   * Handler pentru butonul "Mai târziu"
   * Ascunde notificarea (va reapărea la următoarea verificare)
   */
  const handleDismiss = () => {
    setShowUpdate(false);
    console.log('ℹ️ Utilizator a amânat actualizarea');
  };

  // Nu afișa nimic dacă nu există update
  if (!showUpdate) return null;

  return (
    <div className="fixed bottom-4 right-4 z-50 max-w-md animate-in slide-in-from-bottom-5">
      <Alert className="bg-blue-600 text-white border-blue-700 shadow-2xl">
        <AlertDescription>
          <div className="flex flex-col gap-3">
            {/* Header cu iconiță și titlu */}
            <div className="flex items-start gap-2">
              <span className="text-2xl">🎉</span>
              <div className="flex-1">
                <p className="font-bold text-lg">Versiune nouă disponibilă!</p>
                <p className="text-sm text-blue-100 mt-1">
                  Actualizează acum pentru ultimele îmbunătățiri și corecții
                </p>
              </div>
            </div>

            {/* Butoane acțiuni */}
            <div className="flex gap-2 mt-2">
              <Button
                onClick={handleUpdate}
                disabled={isUpdating}
                className="flex-1 bg-white text-blue-600 hover:bg-blue-50 font-semibold"
                size="sm"
              >
                {isUpdating ? (
                  <>
                    <RefreshCw className="w-4 h-4 mr-2 animate-spin" />
                    Actualizare...
                  </>
                ) : (
                  <>
                    <RefreshCw className="w-4 h-4 mr-2" />
                    Actualizează acum
                  </>
                )}
              </Button>

              <Button
                onClick={handleDismiss}
                disabled={isUpdating}
                variant="outline"
                className="bg-transparent border-white text-white hover:bg-blue-700 hover:border-white"
                size="sm"
              >
                Mai târziu
              </Button>
            </div>

            {/* Info suplimentară */}
            <p className="text-xs text-blue-200 mt-1">
              💡 Actualizarea durează doar câteva secunde
            </p>
          </div>
        </AlertDescription>
      </Alert>
    </div>
  );
}<|MERGE_RESOLUTION|>--- conflicted
+++ resolved
@@ -8,7 +8,7 @@
  * - 🎯 Verificare când user revine la fereastră (focus)
  * - 🔄 Verificare periodică la fiecare 10 secunde
  * - 🎉 Afișează banner frumos în colțul dreapta-jos
- * - ✅ Buton "Actualizează acum" pentru reload instant
+ * - ✅ Buton "Actualizează acum" pentru reload instant cu SKIP_WAITING
  * - ⏰ Buton "Mai târziu" pentru amânare
  * - 🔒 Se ascunde automat după actualizare
  *
@@ -47,7 +47,7 @@
       // 1. VERIFICARE INSTANT LA DESCHIDERE
       // ============================================
       console.log('🔍 Verificare INSTANT pentru update...');
-      registration.update().catch(err => {
+      reg.update().catch(err => {
         console.log('Eroare verificare instant:', err);
       });
 
@@ -55,12 +55,8 @@
       // 2. VERIFICARE PERIODICĂ (la fiecare 10 secunde)
       // ============================================
       const updateInterval = setInterval(() => {
-<<<<<<< HEAD
+        console.log('🔍 Verificare periodică pentru update...');
         reg.update().catch(err => {
-=======
-        console.log('🔍 Verificare periodică pentru update...');
-        registration.update().catch(err => {
->>>>>>> fd837f67
           console.log('Eroare verificare update:', err);
         });
       }, 10000); // 10 secunde (mai frecvent decât 30s)
@@ -71,7 +67,7 @@
       const handleVisibilityChange = () => {
         if (document.visibilityState === 'visible') {
           console.log('👀 Tab vizibil - verificare update...');
-          registration.update().catch(err => {
+          reg.update().catch(err => {
             console.log('Eroare verificare la focus:', err);
           });
         }
@@ -79,7 +75,7 @@
 
       const handleFocus = () => {
         console.log('🎯 Fereastră în focus - verificare update...');
-        registration.update().catch(err => {
+        reg.update().catch(err => {
           console.log('Eroare verificare la focus:', err);
         });
       };
@@ -87,17 +83,11 @@
       document.addEventListener('visibilitychange', handleVisibilityChange);
       window.addEventListener('focus', handleFocus);
 
-<<<<<<< HEAD
-      // Event listener pentru update găsit
+      // ============================================
+      // 4. EVENT LISTENER pentru update găsit
+      // ============================================
       reg.addEventListener('updatefound', () => {
         const newWorker = reg.installing;
-=======
-      // ============================================
-      // 4. EVENT LISTENER pentru update găsit
-      // ============================================
-      registration.addEventListener('updatefound', () => {
-        const newWorker = registration.installing;
->>>>>>> fd837f67
         console.log('🔄 Update găsit! Instalare în curs...');
 
         if (!newWorker) return;
