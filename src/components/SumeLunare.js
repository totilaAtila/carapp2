import { jsx as _jsx, jsxs as _jsxs, Fragment as _Fragment } from "react/jsx-runtime";
// src/components/SumeLunare.tsx
/**
 * Modul Sume Lunare - Port complet din sume_lunare.py (2750 linii) cu toate îmbunătățirile
 *
 * ÎMBUNĂTĂȚIRI ADĂUGATE:
 * 1. ✅ Calcul corect dobândă (suma soldurilor pozitive din toate lunile)
 * 2. ✅ Formatare avansată pentru mobile (evidențiere condițională)
 * 3. ✅ Sincronizare scroll îmbunătățită pentru desktop
 * 4. ✅ Logică completă pentru "!NOU!" și "Neachitat!"
 * 5. ✅ Validări complexe ca în Python
 */
import React, { useState, useMemo, useRef, useCallback, useEffect } from "react";
import Decimal from "decimal.js";
import { Card, CardContent, CardHeader, CardTitle } from "./ui/card";
import { Button } from "./ui/buttons";
import { Input } from "./ui/input";
import { Alert, AlertDescription } from "./ui/alert";
import { Dialog, DialogContent, DialogHeader, DialogTitle, DialogFooter } from "./ui/dialog";
import { Loader2, Search, X, Edit, Calculator, RotateCcw, Info, AlertCircle, ChevronDown, Calendar } from "lucide-react";
// Configurare Decimal.js
Decimal.set({
    precision: 20,
    rounding: Decimal.ROUND_HALF_UP
});
// ==========================================
// CONSTANTE ȘI INTERFEȚE
// ==========================================
const MONTHS = [
    "Ianuarie", "Februarie", "Martie", "Aprilie", "Mai", "Iunie",
    "Iulie", "August", "Septembrie", "Octombrie", "Noiembrie", "Decembrie"
];
const PRAG_ZEROIZARE = new Decimal("0.005");
const RATA_DOBANDA_DEFAULT = new Decimal("0.004");
// ==========================================
// HELPER FUNCTIONS - DATABASE
// ==========================================
function citesteMembri(dbMembrii, dbLichidati) {
    try {
        const lichidati = new Set();
        try {
            const resLich = dbLichidati.exec("SELECT nr_fisa FROM lichidati");
            if (resLich.length > 0) {
                resLich[0].values.forEach((row) => lichidati.add(row[0]));
            }
        }
        catch { }
        const result = dbMembrii.exec(`
      SELECT NR_FISA, NUM_PREN
      FROM membrii
      ORDER BY NUM_PREN
    `);
        if (result.length === 0)
            return [];
        const membri = [];
        result[0].values.forEach((row) => {
            const nr_fisa = row[0];
            const nume = (row[1] || "").trim();
            if (lichidati.has(nr_fisa))
                return;
            membri.push({
                nr_fisa,
                nume,
                display: `${nume} (Fișa: ${nr_fisa})`
            });
        });
        return membri;
    }
    catch (error) {
        console.error("Eroare citire membri:", error);
        return [];
    }
}
function citesteMembruInfo(dbMembrii, nr_fisa) {
    try {
        const result = dbMembrii.exec(`
      SELECT NR_FISA, NUM_PREN, DOMICILIUL, DATA_INSCR, CALITATEA, COTIZATIE_STANDARD
      FROM membrii
      WHERE NR_FISA = ?
    `, [nr_fisa]);
        if (result.length === 0 || result[0].values.length === 0) {
            return null;
        }
        const row = result[0].values[0];
        return {
            nr_fisa: row[0],
            nume: (row[1] || "").trim(),
            adresa: (row[2] || "").trim(),
            data_inscriere: (row[3] || "").trim(),
            calitate: (row[4] || "").trim(),
            cotizatie_standard: new Decimal(String(row[5] || "0"))
        };
    }
    catch (error) {
        console.error(`Eroare citire membru ${nr_fisa}:`, error);
        return null;
    }
}
function citesteIstoricMembru(dbDepcred, nr_fisa) {
    try {
        const result = dbDepcred.exec(`
      SELECT luna, anul, dobanda, impr_deb, impr_cred, impr_sold,
             dep_deb, dep_cred, dep_sold
      FROM depcred
      WHERE nr_fisa = ?
      ORDER BY anul DESC, luna DESC
    `, [nr_fisa]);
        if (result.length === 0)
            return [];
        return result[0].values.map((row) => ({
            luna: row[0],
            anul: row[1],
            dobanda: new Decimal(String(row[2] || "0")),
            impr_deb: new Decimal(String(row[3] || "0")),
            impr_cred: new Decimal(String(row[4] || "0")),
            impr_sold: new Decimal(String(row[5] || "0")),
            dep_deb: new Decimal(String(row[6] || "0")),
            dep_cred: new Decimal(String(row[7] || "0")),
            dep_sold: new Decimal(String(row[8] || "0"))
        }));
    }
    catch (error) {
        console.error(`Eroare citire istoric ${nr_fisa}:`, error);
        return [];
    }
}
function esteLichidat(dbLichidati, nr_fisa) {
    try {
        const result = dbLichidati.exec(`
      SELECT COUNT(*) as cnt FROM lichidati WHERE nr_fisa = ?
    `, [nr_fisa]);
        return result.length > 0 && result[0].values[0][0] > 0;
    }
    catch {
        return false;
    }
}
// ==========================================
// HOOK PENTRU SCROLL SINCRONIZAT (CORECTAT)
// ==========================================
const useSynchronizedScroll = () => {
    const [scrollElements, setScrollElements] = useState([]);
    const isScrolling = useRef(false);
    const registerScrollElement = useCallback((element, index) => {
        if (element) {
            setScrollElements(prev => {
                const newArray = [...prev];
                newArray[index] = element;
                return newArray;
            });
        }
    }, []);
    const handleScroll = useCallback((index, _event) => {
        if (isScrolling.current)
            return;
        isScrolling.current = true;
        const sourceElement = scrollElements[index];
        if (!sourceElement) {
            isScrolling.current = false;
            return;
        }
        const scrollTop = sourceElement.scrollTop;
        const scrollHeight = sourceElement.scrollHeight;
        const clientHeight = sourceElement.clientHeight;
        const scrollPercentage = scrollTop / (scrollHeight - clientHeight);
        scrollElements.forEach((element, i) => {
            if (element && i !== index && element !== sourceElement) {
                const targetScrollTop = scrollPercentage * (element.scrollHeight - element.clientHeight);
                element.scrollTo({
                    top: targetScrollTop,
                    behavior: 'auto'
                });
            }
        });
        setTimeout(() => {
            isScrolling.current = false;
        }, 10);
    }, [scrollElements]);
    return { registerScrollElement, handleScroll };
};
// ==========================================
// FUNCȚII FORMATARE AVANSATĂ (EXACT CA ÎN PYTHON)
// ==========================================
const getFormattedValue = (tranz, key, formatCurrency, formatLunaAn, istoric, index) => {
    try {
        const prevTranz = istoric && index !== undefined ? istoric[index + 1] : undefined;
        switch (key) {
            case 'dobanda':
                if (tranz.dobanda.greaterThan(0)) {
                    return {
                        display: formatCurrency(tranz.dobanda),
                        className: 'text-purple-600 font-semibold'
                    };
                }
                return {
                    display: formatCurrency(tranz.dobanda),
                    className: 'text-slate-600'
                };
            case 'impr_deb':
                if (tranz.impr_deb.greaterThan(0)) {
                    return {
                        display: formatCurrency(tranz.impr_deb),
                        className: 'text-blue-600 font-bold'
                    };
                }
                return {
                    display: formatCurrency(tranz.impr_deb),
                    className: 'text-slate-600'
                };
            case 'impr_cred':
                if (tranz.impr_cred.equals(0) && tranz.impr_sold.greaterThan(PRAG_ZEROIZARE)) {
                    const isFirstMonthAfterLoan = prevTranz &&
                        prevTranz.impr_deb.greaterThan(0);
                    if (isFirstMonthAfterLoan) {
                        return {
                            display: '!NOU!',
                            className: 'text-orange-600 font-bold'
                        };
                    }
                    else {
                        return {
                            display: 'Neachitat!',
                            className: 'text-red-600 font-bold'
                        };
                    }
                }
                if (tranz.impr_cred.greaterThan(0) && tranz.impr_sold.lessThanOrEqualTo(PRAG_ZEROIZARE)) {
                    return {
                        display: formatCurrency(tranz.impr_cred),
                        className: 'text-green-600 font-bold'
                    };
                }
                return {
                    display: formatCurrency(tranz.impr_cred),
                    className: 'text-slate-600'
                };
            case 'impr_sold':
                if (tranz.impr_sold.lessThanOrEqualTo(PRAG_ZEROIZARE)) {
                    return {
                        display: 'Achitat',
                        className: 'text-green-600 font-bold'
                    };
                }
                if (tranz.impr_deb.greaterThan(0) && tranz.impr_cred.greaterThan(0) && prevTranz) {
                    const expectedOldSold = prevTranz.impr_sold.minus(tranz.impr_cred);
                    if (expectedOldSold.lessThanOrEqualTo(PRAG_ZEROIZARE)) {
                        return {
                            display: 'Achitat',
                            className: 'text-green-600 font-bold'
                        };
                    }
                }
                return {
                    display: formatCurrency(tranz.impr_sold),
                    className: 'text-blue-700 font-bold'
                };
            case 'luna_an':
                return {
                    display: formatLunaAn(tranz.luna, tranz.anul),
                    className: 'text-slate-800 font-semibold'
                };
            case 'dep_deb':
                // Cotizație neachitată - roșu (EXACT ca în Python)
                if (tranz.dep_deb.equals(0) && prevTranz && prevTranz.dep_sold.greaterThan(PRAG_ZEROIZARE)) {
                    return {
                        display: 'Neachitat!',
                        className: 'text-red-600 font-bold'
                    };
                }
                return {
                    display: formatCurrency(tranz.dep_deb),
                    className: 'text-slate-600'
                };
            case 'dep_cred':
                return {
                    display: formatCurrency(tranz.dep_cred),
                    className: 'text-slate-600'
                };
            case 'dep_sold':
                return {
                    display: formatCurrency(tranz.dep_sold),
                    className: 'text-purple-700 font-bold'
                };
            default:
                return {
                    display: '—',
                    className: 'text-slate-600'
                };
        }
    }
    catch (error) {
        console.error(`Eroare formatare ${key}:`, error);
        return {
            display: '—',
            className: 'text-red-600'
        };
    }
};
// ==========================================
// COMPONENTA PRINCIPALĂ
// ==========================================
export default function SumeLunare({ databases, onBack }) {
    const [membri, setMembri] = useState([]);
    const [searchTerm, setSearchTerm] = useState("");
    const [showAutocomplete, setShowAutocomplete] = useState(false);
    const [selectedMembru, setSelectedMembru] = useState(null);
    const [istoric, setIstoric] = useState([]);
    const [loading, setLoading] = useState(false);
    const [membruLichidat, setMembruLichidat] = useState(false);
    const [rataDobanda] = useState(RATA_DOBANDA_DEFAULT);
    const [selectedTranzactie, setSelectedTranzactie] = useState(null);
    const [dialogOpen, setDialogOpen] = useState(false);
    const { registerScrollElement, handleScroll } = useSynchronizedScroll();
    // Încarcă membrii la montare
    useEffect(() => {
        const lista = citesteMembri(databases.membrii, databases.lichidati);
        setMembri(lista);
    }, [databases]);
    const filteredMembri = useMemo(() => {
        if (!searchTerm.trim())
            return [];
        const term = searchTerm.toLowerCase();
        return membri.filter(m => m.nume.toLowerCase().includes(term) ||
            m.nr_fisa.toString().includes(term)).slice(0, 10);
    }, [searchTerm, membri]);
    const ultimaTranzactie = useMemo(() => {
        return istoric.length > 0 ? istoric[0] : null;
    }, [istoric]);
    const handleSearch = (value) => {
        setSearchTerm(value);
        setShowAutocomplete(value.trim().length > 0);
    };
    const handleSelectMembru = async (membru) => {
        setLoading(true);
        setShowAutocomplete(false);
        setSearchTerm(membru.display);
        try {
            const info = citesteMembruInfo(databases.membrii, membru.nr_fisa);
            if (!info) {
                alert(`Nu s-au găsit informații pentru membrul cu fișa ${membru.nr_fisa}`);
                return;
            }
            const istoricData = citesteIstoricMembru(databases.depcred, membru.nr_fisa);
            const lichidat = esteLichidat(databases.lichidati, membru.nr_fisa);
            setSelectedMembru(info);
            setIstoric(istoricData);
            setMembruLichidat(lichidat);
        }
        catch (error) {
            console.error("Eroare selectare membru:", error);
            alert(`Eroare la încărcarea datelor: ${error}`);
        }
        finally {
            setLoading(false);
        }
    };
    const handleReset = () => {
        setSearchTerm("");
        setSelectedMembru(null);
        setIstoric([]);
        setShowAutocomplete(false);
        setMembruLichidat(false);
        setSelectedTranzactie(null);
        setDialogOpen(false);
    };
    const handleModificaTranzactie = () => {
        if (!ultimaTranzactie) {
            alert("Nu există tranzacții pentru acest membru.");
            return;
        }
        setSelectedTranzactie(ultimaTranzactie);
        setDialogOpen(true);
    };
    const handleAplicaDobanda = async () => {
        if (!ultimaTranzactie || !selectedMembru) {
            alert("Nu există tranzacții pentru acest membru.");
            return;
        }
        if (ultimaTranzactie.impr_sold.lessThanOrEqualTo(PRAG_ZEROIZARE)) {
            alert("Membrul nu are împrumuturi active. Dobânda se aplică doar pentru împrumuturi neachitate.");
            return;
        }
        setLoading(true);
        try {
            const dobandaCalculata = calculateDobandaLaZi(istoric, rataDobanda);
            if (dobandaCalculata.lessThanOrEqualTo(0)) {
                alert("Nu s-a putut calcula dobânda. Verificați istoricul împrumuturilor.");
                return;
            }
            const dobandaNoua = ultimaTranzactie.dobanda.plus(dobandaCalculata);
            const tranzactieCuDobanda = {
                ...ultimaTranzactie,
                dobanda: dobandaNoua,
                impr_cred: ultimaTranzactie.impr_sold.plus(ultimaTranzactie.impr_cred)
            };
            setSelectedTranzactie(tranzactieCuDobanda);
            setDialogOpen(true);
            alert(`Dobânda a fost calculată: ${formatCurrency(dobandaCalculata)} RON\n\nDialogul va fi deschis cu dobânda calculată și suma necesară pentru achitarea completă a împrumutului.`);
        }
        catch (error) {
            console.error("Eroare aplicare dobândă:", error);
            alert(`Eroare la aplicarea dobânzii: ${error}`);
        }
        finally {
            setLoading(false);
        }
    };
    const formatCurrency = (value) => {
        if (value instanceof Decimal) {
            return value.toFixed(2);
        }
        return new Decimal(value || 0).toFixed(2);
    };
    const formatLunaAn = (luna, anul) => {
        return `${String(luna).padStart(2, "0")}-${anul}`;
    };
    return (_jsxs("div", { className: "w-full h-full flex flex-col gap-4 p-4 bg-slate-50", children: [_jsxs("div", { className: "flex items-center justify-between", children: [_jsx(Button, { onClick: onBack, variant: "outline", className: "gap-2", children: "\u2190 \u00CEnapoi la Dashboard" }), _jsx("h1", { className: "text-2xl font-bold text-slate-800", children: "\uD83D\uDCB0 Sume Lunare" }), _jsx("div", { className: "w-[120px]" })] }), _jsxs(Card, { children: [_jsx(CardHeader, { children: _jsxs(CardTitle, { className: "flex items-center gap-2", children: [_jsx(Search, { className: "w-5 h-5" }), "C\u0103utare Membru"] }) }), _jsx(CardContent, { children: _jsxs("div", { className: "relative", children: [_jsxs("div", { className: "flex gap-2", children: [_jsxs("div", { className: "flex-1 relative", children: [_jsx(Input, { type: "text", placeholder: "C\u0103uta\u021Bi dup\u0103 nume sau num\u0103r fi\u0219\u0103...", value: searchTerm, onChange: (e) => handleSearch(e.target.value), onFocus: () => setShowAutocomplete(searchTerm.trim().length > 0), className: "pr-10" }), searchTerm && (_jsx("button", { onClick: handleReset, className: "absolute right-2 top-1/2 -translate-y-1/2 text-slate-400 hover:text-slate-600", children: _jsx(X, { className: "w-5 h-5" }) })), showAutocomplete && filteredMembri.length > 0 && (_jsx("div", { className: "absolute z-50 w-full mt-1 bg-white border border-slate-300 rounded-md shadow-lg max-h-[300px] overflow-y-auto", children: filteredMembri.map((membru) => (_jsxs("button", { onClick: () => handleSelectMembru(membru), className: "w-full px-4 py-2 text-left hover:bg-blue-50 border-b border-slate-100 last:border-b-0 transition-colors", children: [_jsx("div", { className: "font-medium text-slate-800", children: membru.nume }), _jsxs("div", { className: "text-sm text-slate-500", children: ["Fi\u0219a: ", membru.nr_fisa] })] }, membru.nr_fisa))) }))] }), selectedMembru && (_jsxs(Button, { onClick: handleReset, variant: "outline", className: "gap-2", children: [_jsx(RotateCcw, { className: "w-4 h-4" }), "Reset"] }))] }), loading && (_jsxs("div", { className: "flex items-center gap-2 mt-2 text-blue-600", children: [_jsx(Loader2, { className: "w-4 h-4 animate-spin" }), _jsx("span", { className: "text-sm", children: "Se \u00EEncarc\u0103 datele..." })] }))] }) })] }), selectedMembru && (_jsxs(Card, { className: membruLichidat ? "border-red-500 bg-red-50" : "", children: [_jsx(CardHeader, { children: _jsxs(CardTitle, { className: "flex items-center justify-between", children: [_jsx("span", { children: "Informa\u021Bii Membru" }), membruLichidat && (_jsxs("span", { className: "text-sm font-normal text-red-600 flex items-center gap-1", children: [_jsx(AlertCircle, { className: "w-4 h-4" }), "MEMBRU LICHIDAT"] }))] }) }), _jsxs(CardContent, { children: [_jsxs("div", { className: "grid grid-cols-1 md:grid-cols-2 lg:grid-cols-3 gap-4 text-sm", children: [_jsxs("div", { children: [_jsx("span", { className: "font-semibold", children: "Num\u0103r Fi\u0219\u0103:" }), " ", selectedMembru.nr_fisa] }), _jsxs("div", { children: [_jsx("span", { className: "font-semibold", children: "Nume:" }), " ", selectedMembru.nume] }), _jsxs("div", { children: [_jsx("span", { className: "font-semibold", children: "Adres\u0103:" }), " ", selectedMembru.adresa || "—"] }), _jsxs("div", { children: [_jsx("span", { className: "font-semibold", children: "Data \u00CEnscrierii:" }), " ", selectedMembru.data_inscriere || "—"] }), _jsxs("div", { children: [_jsx("span", { className: "font-semibold", children: "Calitate:" }), " ", selectedMembru.calitate || "—"] }), _jsxs("div", { children: [_jsx("span", { className: "font-semibold", children: "Cotiza\u021Bie Standard:" }), " ", formatCurrency(selectedMembru.cotizatie_standard), " RON"] })] }), ultimaTranzactie && !membruLichidat && (_jsxs("div", { className: "flex gap-2 mt-4 pt-4 border-t border-slate-200", children: [_jsxs(Button, { onClick: handleModificaTranzactie, variant: "outline", className: "gap-2", children: [_jsx(Edit, { className: "w-4 h-4" }), "Modific\u0103 Tranzac\u021Bie"] }), _jsxs(Button, { onClick: handleAplicaDobanda, variant: "outline", className: "gap-2", children: [_jsx(Calculator, { className: "w-4 h-4" }), "Aplic\u0103 Dob\u00E2nd\u0103"] })] }))] })] })), selectedMembru && istoric.length > 0 && (_jsx("div", { className: "hidden lg:block", children: _jsx(DesktopHistoryView, { istoric: istoric, registerScrollElement: registerScrollElement, handleScroll: handleScroll, formatCurrency: formatCurrency, formatLunaAn: formatLunaAn }) })), selectedMembru && istoric.length > 0 && (_jsx("div", { className: "lg:hidden", children: _jsx(MobileHistoryViewEnhanced, { istoric: istoric, formatCurrency: formatCurrency, formatLunaAn: formatLunaAn }) })), selectedTranzactie && selectedMembru && (_jsx(TransactionDialog, { open: dialogOpen, onClose: () => setDialogOpen(false), tranzactie: selectedTranzactie, membruInfo: selectedMembru, databases: databases, rataDobanda: rataDobanda, formatCurrency: formatCurrency, formatLunaAn: formatLunaAn, onSave: (_nouaTranzactie) => {
                    handleSelectMembru({ nr_fisa: selectedMembru.nr_fisa, nume: selectedMembru.nume, display: "" });
                    setDialogOpen(false);
                } }))] }));
}
function DesktopHistoryView({ istoric, registerScrollElement, handleScroll, formatCurrency, formatLunaAn }) {
    const columns = [
        { title: "Dobândă", key: "dobanda", section: "imprumuturi" },
        { title: "Împrumut", key: "impr_deb", section: "imprumuturi" },
        { title: "Rată Achitată", key: "impr_cred", section: "imprumuturi" },
        { title: "Sold Împrumut", key: "impr_sold", section: "imprumuturi" },
        { title: "Lună-An", key: "luna_an", section: "data" },
        { title: "Cotizație", key: "dep_deb", section: "depuneri" },
        { title: "Retragere", key: "dep_cred", section: "depuneri" },
        { title: "Sold Depuneri", key: "dep_sold", section: "depuneri" }
    ];
    return (_jsxs(Card, { children: [_jsx(CardHeader, { children: _jsx(CardTitle, { children: "Istoric Financiar - Scroll Sincronizat" }) }), _jsxs(CardContent, { children: [_jsxs("div", { className: "grid grid-cols-8 gap-1", children: [_jsxs("div", { className: "col-span-4 border-r-2 border-blue-300 pr-2", children: [_jsx("div", { className: "text-center font-bold text-blue-800 mb-2 text-sm", children: "\u00CEMPRUMUTURI" }), _jsx("div", { className: "grid grid-cols-4 gap-1", children: columns.slice(0, 4).map((col, idx) => (_jsxs("div", { className: "flex flex-col", children: [_jsx("div", { className: "bg-blue-100 p-2 text-center font-semibold text-xs border border-blue-300 rounded-t", children: col.title }), _jsx("div", { className: "h-[400px] overflow-auto border border-blue-300 rounded-b bg-white", ref: (el) => registerScrollElement(el, idx), onScroll: (e) => handleScroll(idx, e), children: _jsx("div", { className: "divide-y divide-slate-100", children: istoric.map((tranz, tranzIdx) => {
                                                            const { display, className } = getFormattedValue(tranz, col.key, formatCurrency, formatLunaAn, istoric, tranzIdx);
                                                            return (_jsx("div", { className: `p-2 text-center text-xs ${className}`, children: display }, tranzIdx));
                                                        }) }) })] }, col.key))) })] }), _jsxs("div", { className: "col-span-1 border-r-2 border-green-300 pr-2", children: [_jsx("div", { className: "text-center font-bold text-green-800 mb-2 text-sm", children: "DATA" }), _jsxs("div", { className: "flex flex-col", children: [_jsx("div", { className: "bg-green-100 p-2 text-center font-semibold text-xs border border-green-300 rounded-t", children: columns[4].title }), _jsx("div", { className: "h-[400px] overflow-auto border border-green-300 rounded-b bg-white", ref: (el) => registerScrollElement(el, 4), onScroll: (e) => handleScroll(4, e), children: _jsx("div", { className: "divide-y divide-slate-100", children: istoric.map((tranz, tranzIdx) => {
                                                        const { display, className } = getFormattedValue(tranz, columns[4].key, formatCurrency, formatLunaAn, istoric, tranzIdx);
                                                        return (_jsx("div", { className: `p-2 text-center text-xs ${className}`, children: display }, tranzIdx));
                                                    }) }) })] })] }), _jsxs("div", { className: "col-span-3", children: [_jsx("div", { className: "text-center font-bold text-purple-800 mb-2 text-sm", children: "DEPUNERI" }), _jsx("div", { className: "grid grid-cols-3 gap-1", children: columns.slice(5, 8).map((col, idx) => (_jsxs("div", { className: "flex flex-col", children: [_jsx("div", { className: "bg-purple-100 p-2 text-center font-semibold text-xs border border-purple-300 rounded-t", children: col.title }), _jsx("div", { className: "h-[400px] overflow-auto border border-purple-300 rounded-b bg-white", ref: (el) => registerScrollElement(el, idx + 5), onScroll: (e) => handleScroll(idx + 5, e), children: _jsx("div", { className: "divide-y divide-slate-100", children: istoric.map((tranz, tranzIdx) => {
                                                            const { display, className } = getFormattedValue(tranz, col.key, formatCurrency, formatLunaAn, istoric, tranzIdx);
                                                            return (_jsx("div", { className: `p-2 text-center text-xs ${className}`, children: display }, tranzIdx));
                                                        }) }) })] }, col.key))) })] })] }), _jsxs("div", { className: "mt-2 text-xs text-slate-500 text-center flex items-center justify-center gap-2", children: [_jsx("div", { className: "w-2 h-2 bg-green-500 rounded-full animate-pulse" }), "\uD83D\uDD04 Scroll sincronizat - derula\u021Bi orice coloan\u0103 pentru a sincroniza toate"] })] })] }));
}
function MobileHistoryViewEnhanced({ istoric, formatCurrency, formatLunaAn }) {
<<<<<<< HEAD
    const [expandedMonth, setExpandedMonth] = useState(null);
=======
    const [expandedMonth, setExpandedMonth] = useState(0);
    
    // Error boundary pentru debugging Android
>>>>>>> 19b9fca8
    if (!istoric || istoric.length === 0) {
        return (_jsx("div", { className: "p-4 text-center text-slate-500", children: "Nu exist\u0103 istoric financiar pentru acest membru." }));
    }

    // Mutăm try/catch ÎNAINTE de orice hook
    try {
        return (_jsxs("div", { className: "space-y-4", children: [_jsx("h2", { className: "text-xl font-bold text-slate-800 px-2", children: "Istoric Financiar" }), istoric.map((tranz, idx) => (_jsxs(Card, { className: "shadow-lg border-l-4 border-blue-500", children: [_jsxs(CardHeader, { className: "pb-3 bg-slate-50 cursor-pointer", onClick: () => setExpandedMonth(expandedMonth === idx ? null : idx), children: [_jsxs(CardTitle, { className: "text-lg flex items-center justify-between", children: [_jsxs("span", { className: "font-bold text-slate-800 flex items-center gap-2", children: [_jsx(Calendar, { className: "w-5 h-5 text-blue-600" }), formatLunaAn(tranz.luna, tranz.anul)] }), _jsxs("span", { className: "text-sm font-normal text-slate-500", children: [MONTHS[tranz.luna - 1], " ", tranz.anul] })] }), _jsxs("div", { className: "flex items-center gap-2 mt-1", children: [tranz.impr_sold.greaterThan(0) ? (_jsxs(_Fragment, { children: [_jsx("div", { className: "w-2 h-2 bg-orange-500 rounded-full" }), _jsxs("span", { className: "text-xs text-orange-600 font-semibold", children: ["\u00CEmprumut Activ: ", formatCurrency(tranz.impr_sold), " RON"] })] })) : (_jsxs(_Fragment, { children: [_jsx("div", { className: "w-2 h-2 bg-green-500 rounded-full" }), _jsx("span", { className: "text-xs text-green-600 font-semibold", children: "F\u0103r\u0103 \u00EEmprumuturi active" })] })), _jsx(ChevronDown, { className: `w-4 h-4 transition-transform ${expandedMonth === idx ? 'rotate-180' : ''}` })] })] }), expandedMonth === idx && (_jsxs(CardContent, { className: "space-y-4 pt-0", children: [_jsxs("div", { className: "space-y-3", children: [_jsxs("h3", { className: "font-bold text-blue-800 border-b border-blue-200 pb-1 flex items-center gap-2", children: [_jsx("div", { className: "w-2 h-2 bg-blue-500 rounded-full" }), "\u00CEMPRUMUTURI"] }), _jsx("div", { className: "grid grid-cols-2 gap-3 text-sm", children: ['dobanda', 'impr_deb', 'impr_cred', 'impr_sold'].map((field) => {
                                                const { display, className } = getFormattedValue(tranz, field, formatCurrency, formatLunaAn, istoric, idx);
                                                const labels = {
                                                    dobanda: 'Dobândă',
                                                    impr_deb: 'Împrumut Acordat',
                                                    impr_cred: 'Rată Achitată',
                                                    impr_sold: 'Sold Împrumut'
                                                };
                                                return (_jsxs(React.Fragment, { children: [_jsxs("div", { className: "font-semibold text-slate-700", children: [labels[field], ":"] }), _jsx("div", { className: `text-right ${className}`, children: display })] }, field));
                                            }) })] }), _jsxs("div", { className: "space-y-3", children: [_jsxs("h3", { className: "font-bold text-purple-800 border-b border-purple-200 pb-1 flex items-center gap-2", children: [_jsx("div", { className: "w-2 h-2 bg-purple-500 rounded-full" }), "DEPUNERI"] }), _jsx("div", { className: "grid grid-cols-2 gap-3 text-sm", children: ['dep_deb', 'dep_cred', 'dep_sold'].map((field) => {
                                                const { display, className } = getFormattedValue(tranz, field, formatCurrency, formatLunaAn, istoric, idx);
                                                const labels = {
                                                    dep_deb: 'Cotizație',
                                                    dep_cred: 'Retragere',
                                                    dep_sold: 'Sold Depuneri'
                                                };
                                                return (_jsxs(React.Fragment, { children: [_jsxs("div", { className: "font-semibold text-slate-700", children: [labels[field], ":"] }), _jsx("div", { className: `text-right ${className}`, children: display })] }, field));
                                            }) })] })] }))] }, `${tranz.anul}-${tranz.luna}-${idx}`)))] }));
    }
    catch (error) {
        console.error("Eroare render MobileHistoryViewEnhanced:", error);
        // În caz de eroare, returnăm un fallback simplu fără hooks
        return (_jsx("div", { className: "p-4", children: _jsxs(Alert, { children: [_jsx(AlertCircle, { className: "w-4 h-4" }), _jsxs(AlertDescription, { children: ["Eroare la afi\u0219area istoricului. Te rog re\u00EEncarc\u0103 pagina sau contacteaz\u0103 suportul.", _jsxs("div", { className: "text-xs mt-2 text-slate-600", children: ["Eroare: ", error instanceof Error ? error.message : String(error)] })] })] }) }));
    }
}
function TransactionDialog({ open, onClose, tranzactie, membruInfo, databases, rataDobanda, onSave, formatCurrency, formatLunaAn }) {
    const [formData, setFormData] = useState({
        dobanda: tranzactie.dobanda.toString(),
        impr_deb: tranzactie.impr_deb.toString(),
        impr_cred: tranzactie.impr_cred.toString(),
        dep_deb: tranzactie.dep_deb.toString(),
        dep_cred: tranzactie.dep_cred.toString()
    });
    const [calcImprumut, setCalcImprumut] = useState("");
    const [calcLuni, setCalcLuni] = useState("");
    const [calcRataFixa, setCalcRataFixa] = useState("");
    const [calcOption, setCalcOption] = useState('luni');
    const [saving, setSaving] = useState(false);
    const [error, setError] = useState(null);
    const handleCalculeazaRata = () => {
        try {
            if (calcOption === 'luni') {
                const suma = new Decimal(calcImprumut || "0");
                const luni = parseInt(calcLuni || "0");
                if (luni <= 0) {
                    alert("Numărul de luni trebuie să fie pozitiv!");
                    return;
                }
                const rata = suma.dividedBy(luni);
                setFormData(prev => ({ ...prev, impr_cred: rata.toFixed(2) }));
            }
            else {
                const suma = new Decimal(calcImprumut || "0");
                const rataFixa = new Decimal(calcRataFixa || "0");
                if (rataFixa.lessThanOrEqualTo(0)) {
                    alert("Rata fixă trebuie să fie pozitivă!");
                    return;
                }
                if (rataFixa.greaterThan(suma)) {
                    alert("Rata fixă nu poate fi mai mare decât suma împrumutului!");
                    return;
                }
                const nrRateExact = suma.dividedBy(rataFixa);
                const nrRateIntreg = nrRateExact.ceil();
                const ultimaRata = suma.minus(rataFixa.times(nrRateIntreg.minus(1)));
                let rezultat = `Număr rate: ${nrRateIntreg}`;
                if (!ultimaRata.equals(rataFixa)) {
                    rezultat += ` (ultima rată: ${ultimaRata.toFixed(2)} RON)`;
                }
                alert(rezultat);
            }
        }
        catch (err) {
            alert("Eroare la calcul!");
        }
    };
    const handleSave = async () => {
        setSaving(true);
        setError(null);
        try {
            const dobanda = new Decimal(formData.dobanda || "0");
            const impr_deb = new Decimal(formData.impr_deb || "0");
            const impr_cred = new Decimal(formData.impr_cred || "0");
            const dep_deb = new Decimal(formData.dep_deb || "0");
            const dep_cred = new Decimal(formData.dep_cred || "0");
            // Validare: rata achitată nu poate fi > sold împrumut
            if (impr_cred.greaterThan(tranzactie.impr_sold)) {
                setError(`Rata achitată (${impr_cred.toFixed(2)}) nu poate fi mai mare decât soldul împrumutului (${tranzactie.impr_sold.toFixed(2)})!`);
                setSaving(false);
                return;
            }
            // Validare: retragere nu poate fi > sold depuneri
            const soldDepuneriCurent = tranzactie.dep_sold;
            if (dep_cred.greaterThan(soldDepuneriCurent)) {
                setError(`Retragerea (${dep_cred.toFixed(2)}) nu poate fi mai mare decât soldul depunerilor (${soldDepuneriCurent.toFixed(2)})!`);
                setSaving(false);
                return;
            }
            // Salvare în baza de date
            databases.depcred.run(`
        UPDATE depcred
        SET dobanda = ?,
            impr_deb = ?,
            impr_cred = ?,
            dep_deb = ?,
            dep_cred = ?
        WHERE nr_fisa = ? AND luna = ? AND anul = ?
      `, [
                dobanda.toNumber(),
                impr_deb.toNumber(),
                impr_cred.toNumber(),
                dep_deb.toNumber(),
                dep_cred.toNumber(),
                membruInfo.nr_fisa,
                tranzactie.luna,
                tranzactie.anul
            ]);
            // Actualizare cotizație standard dacă s-a modificat
            if (!dep_deb.equals(membruInfo.cotizatie_standard)) {
                if (confirm(`Doriți să actualizați și cotizația standard de la ${formatCurrency(membruInfo.cotizatie_standard)} la ${formatCurrency(dep_deb)} RON?`)) {
                    databases.membrii.run(`
            UPDATE membrii
            SET COTIZATIE_STANDARD = ?
            WHERE NR_FISA = ?
          `, [dep_deb.toNumber(), membruInfo.nr_fisa]);
                }
            }
            // Recalculare lunilor ulterioare
            await recalculeazaLuniUlterioare(databases.depcred, membruInfo.nr_fisa, tranzactie.luna, tranzactie.anul, rataDobanda);
            onSave({
                ...tranzactie,
                dobanda,
                impr_deb,
                impr_cred,
                dep_deb,
                dep_cred
            });
        }
        catch (err) {
            console.error("Eroare salvare tranzacție:", err);
            setError(`Eroare la salvare: ${err}`);
        }
        finally {
            setSaving(false);
        }
    };
    return (_jsx(Dialog, { open: open, onOpenChange: onClose, children: _jsxs(DialogContent, { className: "max-w-2xl max-h-[90vh] overflow-y-auto", children: [_jsx(DialogHeader, { children: _jsxs(DialogTitle, { children: ["Modificare Tranzac\u021Bie - ", formatLunaAn(tranzactie.luna, tranzactie.anul)] }) }), _jsxs("div", { className: "space-y-4", children: [error && (_jsxs(Alert, { variant: "destructive", children: [_jsx(AlertCircle, { className: "w-4 h-4" }), _jsx(AlertDescription, { children: error })] })), _jsxs("div", { className: "bg-slate-50 p-3 rounded text-sm", children: [_jsx("div", { className: "font-semibold", children: membruInfo.nume }), _jsxs("div", { className: "text-slate-600", children: ["Fi\u0219a: ", membruInfo.nr_fisa] })] }), _jsxs(Card, { className: "bg-blue-50 border-blue-300", children: [_jsx(CardHeader, { className: "pb-3", children: _jsxs(CardTitle, { className: "text-sm flex items-center gap-2", children: [_jsx(Calculator, { className: "w-4 h-4" }), "Calculator Rate"] }) }), _jsx(CardContent, { className: "space-y-3", children: _jsxs("div", { className: "grid grid-cols-1 gap-2", children: [_jsxs("div", { children: [_jsx("label", { className: "text-xs font-semibold", children: "Sum\u0103 \u00CEmprumut:" }), _jsx(Input, { type: "number", step: "0.01", value: calcImprumut, onChange: (e) => setCalcImprumut(e.target.value), placeholder: "0.00" })] }), _jsxs("div", { className: "grid grid-cols-2 gap-2", children: [_jsxs("div", { children: [_jsxs("label", { className: "text-xs font-semibold flex items-center gap-1", children: [_jsx("input", { type: "radio", name: "calcOption", checked: calcOption === 'luni', onChange: () => setCalcOption('luni'), className: "text-blue-600" }), "Num\u0103r Luni:"] }), _jsx(Input, { type: "number", value: calcLuni, onChange: (e) => setCalcLuni(e.target.value), placeholder: "12", disabled: calcOption !== 'luni' })] }), _jsxs("div", { children: [_jsxs("label", { className: "text-xs font-semibold flex items-center gap-1", children: [_jsx("input", { type: "radio", name: "calcOption", checked: calcOption === 'rata', onChange: () => setCalcOption('rata'), className: "text-blue-600" }), "Rat\u0103 Fix\u0103:"] }), _jsx(Input, { type: "number", step: "0.01", value: calcRataFixa, onChange: (e) => setCalcRataFixa(e.target.value), placeholder: "0.00", disabled: calcOption !== 'rata' })] })] }), _jsx(Button, { onClick: handleCalculeazaRata, className: "w-full", children: "Calculeaz\u0103" })] }) })] }), _jsxs("div", { className: "grid grid-cols-1 md:grid-cols-2 gap-4", children: [_jsxs("div", { className: "space-y-3", children: [_jsx("h3", { className: "font-semibold text-blue-800 border-b border-blue-300 pb-1", children: "\u00CEMPRUMUTURI" }), _jsxs("div", { children: [_jsx("label", { className: "text-sm font-semibold", children: "Dob\u00E2nd\u0103:" }), _jsx(Input, { type: "number", step: "0.01", value: formData.dobanda, onChange: (e) => setFormData(prev => ({ ...prev, dobanda: e.target.value })) })] }), _jsxs("div", { children: [_jsx("label", { className: "text-sm font-semibold", children: "\u00CEmprumut (Debit):" }), _jsx(Input, { type: "number", step: "0.01", value: formData.impr_deb, onChange: (e) => setFormData(prev => ({ ...prev, impr_deb: e.target.value })) })] }), _jsxs("div", { children: [_jsx("label", { className: "text-sm font-semibold", children: "Rat\u0103 Achitat\u0103 (Credit):" }), _jsx(Input, { type: "number", step: "0.01", value: formData.impr_cred, onChange: (e) => setFormData(prev => ({ ...prev, impr_cred: e.target.value })) })] }), _jsxs("div", { className: "bg-blue-100 p-2 rounded", children: [_jsx("div", { className: "text-xs text-slate-600", children: "Sold \u00CEmprumut Curent:" }), _jsxs("div", { className: "font-bold text-blue-800", children: [formatCurrency(tranzactie.impr_sold), " RON"] })] })] }), _jsxs("div", { className: "space-y-3", children: [_jsx("h3", { className: "font-semibold text-purple-800 border-b border-purple-300 pb-1", children: "DEPUNERI" }), _jsxs("div", { children: [_jsx("label", { className: "text-sm font-semibold", children: "Cotiza\u021Bie (Debit):" }), _jsx(Input, { type: "number", step: "0.01", value: formData.dep_deb, onChange: (e) => setFormData(prev => ({ ...prev, dep_deb: e.target.value })) })] }), _jsxs("div", { children: [_jsx("label", { className: "text-sm font-semibold", children: "Retragere (Credit):" }), _jsx(Input, { type: "number", step: "0.01", value: formData.dep_cred, onChange: (e) => setFormData(prev => ({ ...prev, dep_cred: e.target.value })) })] }), _jsxs("div", { className: "bg-purple-100 p-2 rounded", children: [_jsx("div", { className: "text-xs text-slate-600", children: "Sold Depuneri Curent:" }), _jsxs("div", { className: "font-bold text-purple-800", children: [formatCurrency(tranzactie.dep_sold), " RON"] })] })] })] }), _jsxs(Alert, { children: [_jsx(Info, { className: "w-4 h-4" }), _jsx(AlertDescription, { className: "text-xs", children: "Modific\u0103rile vor declan\u0219a recalcularea automat\u0103 a tuturor lunilor ulterioare. Soldurile vor fi actualizate conform formulei: sold_nou = sold_vechi + debit - credit" })] })] }), _jsxs(DialogFooter, { children: [_jsx(Button, { onClick: onClose, variant: "outline", disabled: saving, children: "Anuleaz\u0103" }), _jsxs(Button, { onClick: handleSave, disabled: saving, className: "gap-2", children: [saving && _jsx(Loader2, { className: "w-4 h-4 animate-spin" }), "Salveaz\u0103 Modific\u0103rile"] })] })] }) }));
}
// ==========================================
// FUNCȚII BUSINESS LOGIC (EXACT CA ÎN PYTHON)
// ==========================================
function calculateDobandaLaZi(istoric, rataDobanda) {
    if (!istoric || istoric.length === 0) {
        return new Decimal(0);
    }
    const istoricSortat = [...istoric].sort((a, b) => {
        if (a.anul !== b.anul) {
            return a.anul - b.anul;
        }
        return a.luna - b.luna;
    });
    const end = istoricSortat[istoricSortat.length - 1];
    const end_period_val = end.anul * 100 + end.luna;
    let start_period_val = 0;
    let last_disbursement = null;
    for (let i = istoricSortat.length - 1; i >= 0; i--) {
        const t = istoricSortat[i];
        const period_val = t.anul * 100 + t.luna;
        if (period_val <= end_period_val && t.impr_deb.greaterThan(0)) {
            last_disbursement = t;
            break;
        }
    }
    if (!last_disbursement) {
        return new Decimal(0);
    }
    const last_disbursement_period_val = last_disbursement.anul * 100 + last_disbursement.luna;
    if (last_disbursement.dobanda.greaterThan(0)) {
        start_period_val = last_disbursement_period_val;
    }
    else {
        let last_zero = null;
        for (let i = 0; i < istoricSortat.length; i++) {
            const t = istoricSortat[i];
            const period_val = t.anul * 100 + t.luna;
            if (period_val < last_disbursement_period_val &&
                t.impr_sold.lessThanOrEqualTo(new Decimal("0.005"))) {
                last_zero = t;
            }
        }
        if (last_zero) {
            let next_luna = last_zero.luna + 1;
            let next_anul = last_zero.anul;
            if (next_luna > 12) {
                next_luna = 1;
                next_anul++;
            }
            const start_p_temp = next_anul * 100 + next_luna;
            // IMPORTANT: START nu poate fi mai devreme decât ultimul împrumut (ca în Python)
            start_period_val = Math.min(start_p_temp, last_disbursement_period_val);
        }
        else {
            start_period_val = last_disbursement_period_val;
        }
    }
    let sumaSolduri = new Decimal(0);
    for (let i = 0; i < istoricSortat.length; i++) {
        const t = istoricSortat[i];
        const period_val = t.anul * 100 + t.luna;
        if (period_val >= start_period_val && period_val <= end_period_val) {
            if (t.impr_sold.greaterThan(0)) {
                sumaSolduri = sumaSolduri.plus(t.impr_sold);
            }
        }
    }
    return sumaSolduri.times(rataDobanda).toDecimalPlaces(2, Decimal.ROUND_HALF_UP);
}
async function recalculeazaLuniUlterioare(dbDepcred, nr_fisa, luna_start, anul_start, _rata_dobanda) {
    try {
        const result = dbDepcred.exec(`
      SELECT luna, anul, dobanda, impr_deb, impr_cred, impr_sold, dep_deb, dep_cred, dep_sold
      FROM depcred
      WHERE nr_fisa = ?
      ORDER BY anul ASC, luna ASC
    `, [nr_fisa]);
        if (result.length === 0)
            return;
        const tranzactii = result[0].values.map((row) => ({
            luna: row[0],
            anul: row[1],
            dobanda: new Decimal(String(row[2] || "0")),
            impr_deb: new Decimal(String(row[3] || "0")),
            impr_cred: new Decimal(String(row[4] || "0")),
            impr_sold: new Decimal(String(row[5] || "0")),
            dep_deb: new Decimal(String(row[6] || "0")),
            dep_cred: new Decimal(String(row[7] || "0")),
            dep_sold: new Decimal(String(row[8] || "0"))
        }));
        const idxStart = tranzactii.findIndex((t) => t.anul === anul_start && t.luna === luna_start);
        if (idxStart === -1)
            return;
        for (let i = idxStart + 1; i < tranzactii.length; i++) {
            const tranzPrev = tranzactii[i - 1];
            const tranzCurr = tranzactii[i];
            let sold_impr = tranzPrev.impr_sold
                .plus(tranzCurr.impr_deb)
                .minus(tranzCurr.impr_cred);
            if (sold_impr.lessThan(PRAG_ZEROIZARE)) {
                sold_impr = new Decimal("0");
            }
            let sold_dep = tranzPrev.dep_sold
                .plus(tranzCurr.dep_deb)
                .minus(tranzCurr.dep_cred);
            if (sold_dep.lessThan(PRAG_ZEROIZARE)) {
                sold_dep = new Decimal("0");
            }
            dbDepcred.run(`
        UPDATE depcred
        SET impr_sold = ?, dep_sold = ?
        WHERE nr_fisa = ? AND luna = ? AND anul = ?
      `, [
                sold_impr.toNumber(),
                sold_dep.toNumber(),
                nr_fisa,
                tranzCurr.luna,
                tranzCurr.anul
            ]);
            tranzactii[i].impr_sold = sold_impr;
            tranzactii[i].dep_sold = sold_dep;
        }
    }
    catch (error) {
        console.error("Eroare recalculare luni ulterioare:", error);
        throw error;
    }
}<|MERGE_RESOLUTION|>--- conflicted
+++ resolved
@@ -442,18 +442,10 @@
                                                         }) }) })] }, col.key))) })] })] }), _jsxs("div", { className: "mt-2 text-xs text-slate-500 text-center flex items-center justify-center gap-2", children: [_jsx("div", { className: "w-2 h-2 bg-green-500 rounded-full animate-pulse" }), "\uD83D\uDD04 Scroll sincronizat - derula\u021Bi orice coloan\u0103 pentru a sincroniza toate"] })] })] }));
 }
 function MobileHistoryViewEnhanced({ istoric, formatCurrency, formatLunaAn }) {
-<<<<<<< HEAD
     const [expandedMonth, setExpandedMonth] = useState(null);
-=======
-    const [expandedMonth, setExpandedMonth] = useState(0);
-    
-    // Error boundary pentru debugging Android
->>>>>>> 19b9fca8
     if (!istoric || istoric.length === 0) {
         return (_jsx("div", { className: "p-4 text-center text-slate-500", children: "Nu exist\u0103 istoric financiar pentru acest membru." }));
     }
-
-    // Mutăm try/catch ÎNAINTE de orice hook
     try {
         return (_jsxs("div", { className: "space-y-4", children: [_jsx("h2", { className: "text-xl font-bold text-slate-800 px-2", children: "Istoric Financiar" }), istoric.map((tranz, idx) => (_jsxs(Card, { className: "shadow-lg border-l-4 border-blue-500", children: [_jsxs(CardHeader, { className: "pb-3 bg-slate-50 cursor-pointer", onClick: () => setExpandedMonth(expandedMonth === idx ? null : idx), children: [_jsxs(CardTitle, { className: "text-lg flex items-center justify-between", children: [_jsxs("span", { className: "font-bold text-slate-800 flex items-center gap-2", children: [_jsx(Calendar, { className: "w-5 h-5 text-blue-600" }), formatLunaAn(tranz.luna, tranz.anul)] }), _jsxs("span", { className: "text-sm font-normal text-slate-500", children: [MONTHS[tranz.luna - 1], " ", tranz.anul] })] }), _jsxs("div", { className: "flex items-center gap-2 mt-1", children: [tranz.impr_sold.greaterThan(0) ? (_jsxs(_Fragment, { children: [_jsx("div", { className: "w-2 h-2 bg-orange-500 rounded-full" }), _jsxs("span", { className: "text-xs text-orange-600 font-semibold", children: ["\u00CEmprumut Activ: ", formatCurrency(tranz.impr_sold), " RON"] })] })) : (_jsxs(_Fragment, { children: [_jsx("div", { className: "w-2 h-2 bg-green-500 rounded-full" }), _jsx("span", { className: "text-xs text-green-600 font-semibold", children: "F\u0103r\u0103 \u00EEmprumuturi active" })] })), _jsx(ChevronDown, { className: `w-4 h-4 transition-transform ${expandedMonth === idx ? 'rotate-180' : ''}` })] })] }), expandedMonth === idx && (_jsxs(CardContent, { className: "space-y-4 pt-0", children: [_jsxs("div", { className: "space-y-3", children: [_jsxs("h3", { className: "font-bold text-blue-800 border-b border-blue-200 pb-1 flex items-center gap-2", children: [_jsx("div", { className: "w-2 h-2 bg-blue-500 rounded-full" }), "\u00CEMPRUMUTURI"] }), _jsx("div", { className: "grid grid-cols-2 gap-3 text-sm", children: ['dobanda', 'impr_deb', 'impr_cred', 'impr_sold'].map((field) => {
                                                 const { display, className } = getFormattedValue(tranz, field, formatCurrency, formatLunaAn, istoric, idx);
