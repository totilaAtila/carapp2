# Dependencies
node_modules/

# Build output
dist/
dist-ssr/
*.local

# Baze de date (IMPORTANT - nu le pune pe GitHub!)
*.db
*.sqlite
*.sqlite3
public/*.db
public/*_EUR.db

# Logs
logs/
*.log
npm-debug.log*
yarn-debug.log*
yarn-error.log*
pnpm-debug.log*
lerna-debug.log*

# Editor
.vscode/*
!.vscode/extensions.json
!.vscode/settings.json
.idea/
*.swp
*.swo
*~
.DS_Store
*.suo
*.ntvs*
*.njsproj
*.sln
<<<<<<< HEAD
*.sw?
# Dependencies
node_modules/

# Build output
dist/
dist-ssr/
*.local

# Logs
logs/
*.log
npm-debug.log*
yarn-debug.log*
yarn-error.log*
pnpm-debug.log*
lerna-debug.log*

# Editor directories and files
.vscode/*
!.vscode/extensions.json
.idea/
.DS_Store
*.suo
*.ntvs*
*.njsproj
*.sln
*.sw?

# Environment variables
.env
.env.local
.env.production.local
.env.development.local
.env.test.local
=======

# Environment variables
.env
.env*.local
*.key
>>>>>>> 241eb02f

# Testing
coverage/
.nyc_output/

<<<<<<< HEAD
# Misc
*.tsbuildinfo
=======
# TypeScript
*.tsbuildinfo

# Temporary
.tmp/
temp/
>>>>>>> 241eb02f
<|MERGE_RESOLUTION|>--- conflicted
+++ resolved
@@ -35,7 +35,6 @@
 *.ntvs*
 *.njsproj
 *.sln
-<<<<<<< HEAD
 *.sw?
 # Dependencies
 node_modules/
@@ -71,26 +70,10 @@
 .env.production.local
 .env.development.local
 .env.test.local
-=======
-
-# Environment variables
-.env
-.env*.local
-*.key
->>>>>>> 241eb02f
 
 # Testing
 coverage/
 .nyc_output/
 
-<<<<<<< HEAD
 # Misc
-*.tsbuildinfo
-=======
-# TypeScript
-*.tsbuildinfo
-
-# Temporary
-.tmp/
-temp/
->>>>>>> 241eb02f
+*.tsbuildinfo